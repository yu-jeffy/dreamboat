--- conflicted
+++ resolved
@@ -191,12 +191,6 @@
 	return instances
 }
 
-<<<<<<< HEAD
-func (b *MultiBeaconClient) AttachMetrics(m *metrics.Metrics) {
-	for _, c := range b.Clients {
-		c.AttachMetrics(m)
-	}
-=======
 func (b *MultiBeaconClient) PublishBlock(block *types.SignedBeaconBlock) (err error) {
 	for _, client := range b.clientsByLastResponse() {
 		if err = client.PublishBlock(block); err != nil {
@@ -210,7 +204,12 @@
 	}
 
 	return err
->>>>>>> f81866c6
+}
+
+func (b *MultiBeaconClient) AttachMetrics(m *metrics.Metrics) {
+	for _, c := range b.Clients {
+		c.AttachMetrics(m)
+	}
 }
 
 type beaconClient struct {
@@ -326,7 +325,7 @@
 		return fmt.Errorf("fail to publish block: %w", err)
 	}
 
-	if resp.StatusCode == 202 {  // https://ethereum.github.io/beacon-APIs/#/Beacon/publishBlock
+	if resp.StatusCode == 202 { // https://ethereum.github.io/beacon-APIs/#/Beacon/publishBlock
 		return fmt.Errorf("the block failed validation, but was successfully broadcast anyway. It was not integrated into the beacon node's database")
 	} else if resp.StatusCode >= 300 {
 		ec := &struct {
