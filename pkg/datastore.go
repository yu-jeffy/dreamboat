//go:generate mockgen -source=datastore.go -destination=../internal/mock/pkg/datastore.go -package=mock_relay
package relay

import (
	"context"
	"encoding/json"
	"fmt"
	"strings"
	"time"

	"github.com/flashbots/go-boost-utils/types"
	ds "github.com/ipfs/go-datastore"
)

type HeaderAndTrace struct {
	Header *types.ExecutionPayloadHeader
	Trace  *BidTraceWithTimestamp
}

type BlockBidAndTrace struct {
	Trace   *types.SignedBidTrace
	Bid     *types.GetHeaderResponse
	Payload *types.GetPayloadResponse
}

type BidTraceWithTimestamp struct {
	types.BidTrace
	Timestamp uint64 `json:"timestamp,string"`
}

<<<<<<< HEAD
type HeaderQuery struct {
	Slot        Slot
	BlockHash   types.Hash
	BlockNum    uint64
	PubKey      types.PublicKey
	IsDelivered bool
=======
type PayloadKey struct {
	BlockHash types.Hash
	Proposer  types.PublicKey
	Slot      Slot
}

type DeliveredTrace struct {
	Trace       BidTraceWithTimestamp
	BlockNumber uint64
>>>>>>> bdc67427
}

type Datastore interface {
	PutHeader(context.Context, Slot, HeaderAndTrace, time.Duration) error
<<<<<<< HEAD
	PutDelivered(context.Context, Slot, time.Duration) error
	GetHeader(context.Context, HeaderQuery) (HeaderAndTrace, error)
	GetHeaderBatch(context.Context, []HeaderQuery) ([]HeaderAndTrace, error)
	PutPayload(context.Context, types.Hash, *BlockBidAndTrace, time.Duration) error
	GetPayload(context.Context, types.Hash) (*BlockBidAndTrace, error)
=======
	GetHeader(context.Context, Slot) (HeaderAndTrace, error)
	GetHeaderByBlockHash(context.Context, types.Hash) (HeaderAndTrace, error)
	GetHeaderByBlockNum(context.Context, uint64) (HeaderAndTrace, error)
	GetHeaderBatch(context.Context, []Slot) ([]HeaderAndTrace, error)
	PutDelivered(context.Context, Slot, DeliveredTrace, time.Duration) error
	GetDelivered(context.Context, Slot) (BidTraceWithTimestamp, error)
	GetDeliveredBatch(context.Context, []Slot) ([]BidTraceWithTimestamp, error)
	GetDeliveredByBlockHash(context.Context, types.Hash) (BidTraceWithTimestamp, error)
	GetDeliveredByBlockNum(context.Context, uint64) (BidTraceWithTimestamp, error)
	GetDeliveredByPubkey(context.Context, types.PublicKey) (BidTraceWithTimestamp, error)
	PutPayload(context.Context, PayloadKey, *BlockBidAndTrace, time.Duration) error
	GetPayload(context.Context, PayloadKey) (*BlockBidAndTrace, error)
>>>>>>> bdc67427
	PutRegistration(context.Context, PubKey, types.SignedValidatorRegistration, time.Duration) error
	GetRegistration(context.Context, PubKey) (types.SignedValidatorRegistration, error)
}

type DefaultDatastore struct {
	Storage TTLStorage
}

type TTLStorage interface {
	PutWithTTL(context.Context, ds.Key, []byte, time.Duration) error
	Get(context.Context, ds.Key) ([]byte, error)
	GetBatch(ctx context.Context, keys []ds.Key) (batch [][]byte, err error)
	Close() error
}

func (s DefaultDatastore) PutHeader(ctx context.Context, slot Slot, header HeaderAndTrace, ttl time.Duration) error {
	if err := s.Storage.PutWithTTL(ctx, HeaderHashKey(header.Header.BlockHash), HeaderKey(slot).Bytes(), ttl); err != nil {
		return err
	}

	if err := s.Storage.PutWithTTL(ctx, HeaderNumKey(header.Header.BlockNumber), HeaderKey(slot).Bytes(), ttl); err != nil {
		return err
	}

	data, err := json.Marshal(header)
	if err != nil {
		return err
	}
	return s.Storage.PutWithTTL(ctx, HeaderKey(slot), data, ttl)
}

func (s DefaultDatastore) GetHeader(ctx context.Context, slot Slot) (HeaderAndTrace, error) {
	data, err := s.Storage.Get(ctx, HeaderKey(slot))
	if err != nil {
		return HeaderAndTrace{}, err
	}

<<<<<<< HEAD
func (s DefaultDatastore) GetHeader(ctx context.Context, query HeaderQuery) (HeaderAndTrace, error) {
	key, err := s.queryToKey(ctx, query)
	if err != nil {
		return HeaderAndTrace{}, err
	}
	return s.getHeader(ctx, key, query.IsDelivered)
=======
	var trace HeaderAndTrace
	err = json.Unmarshal(data, &trace)
	return trace, err
}

func (s DefaultDatastore) GetHeaderByBlockHash(ctx context.Context, bh types.Hash) (HeaderAndTrace, error) {
	rawKey, err := s.Storage.Get(ctx, HeaderHashKey(bh))
	if err != nil {
		return HeaderAndTrace{}, err
	}

	data, err := s.Storage.Get(ctx, ds.NewKey(string(rawKey)))
	if err != nil {
		return HeaderAndTrace{}, err
	}

	var trace HeaderAndTrace
	err = json.Unmarshal(data, &trace)
	return trace, err
}

func (s DefaultDatastore) GetHeaderByBlockNum(ctx context.Context, bn uint64) (HeaderAndTrace, error) {
	rawKey, err := s.Storage.Get(ctx, HeaderNumKey(bn))
	if err != nil {
		return HeaderAndTrace{}, err
	}

	data, err := s.Storage.Get(ctx, ds.NewKey(string(rawKey)))
	if err != nil {
		return HeaderAndTrace{}, err
	}

	var trace HeaderAndTrace
	err = json.Unmarshal(data, &trace)
	return trace, err
>>>>>>> bdc67427
}

func (s DefaultDatastore) PutDelivered(ctx context.Context, slot Slot, trace DeliveredTrace, ttl time.Duration) error {
	if err := s.Storage.PutWithTTL(ctx, DeliveredHashKey(trace.Trace.BlockHash), DeliveredKey(slot).Bytes(), ttl); err != nil {
		return err
	}

	if err := s.Storage.PutWithTTL(ctx, DeliveredNumKey(trace.BlockNumber), DeliveredKey(slot).Bytes(), ttl); err != nil {
		return err
	}

	if err := s.Storage.PutWithTTL(ctx, DeliveredPubkeyKey(trace.Trace.ProposerPubkey), DeliveredKey(slot).Bytes(), ttl); err != nil {
		return err
	}

	data, err := json.Marshal(trace.Trace)
	if err != nil {
		return err
	}

	return s.Storage.PutWithTTL(ctx, DeliveredKey(slot), data, ttl)
}

func (s DefaultDatastore) GetDelivered(ctx context.Context, slot Slot) (BidTraceWithTimestamp, error) {
	return s.getDelivered(ctx, DeliveredKey(slot))
}

<<<<<<< HEAD
func (s DefaultDatastore) GetHeaderBatch(ctx context.Context, queries []HeaderQuery) ([]HeaderAndTrace, error) {
	keys := make([]ds.Key, 0, len(queries))
	for _, query := range queries {
		key, err := s.queryToKey(ctx, query)
		if err != nil {
			return nil, err
		}
		if query.IsDelivered && !s.isDelivered(ctx, key) {
			continue
		}
		keys = append(keys, key)
=======
func (s DefaultDatastore) GetDeliveredByBlockHash(ctx context.Context, bh types.Hash) (BidTraceWithTimestamp, error) {
	rawKey, err := s.Storage.Get(ctx, DeliveredHashKey(bh))
	if err != nil {
		return BidTraceWithTimestamp{}, err
	}
	return s.getDelivered(ctx, ds.NewKey(string(rawKey)))
}

func (s DefaultDatastore) GetDeliveredByBlockNum(ctx context.Context, bn uint64) (BidTraceWithTimestamp, error) {
	rawKey, err := s.Storage.Get(ctx, DeliveredNumKey(bn))
	if err != nil {
		return BidTraceWithTimestamp{}, err
	}
	return s.getDelivered(ctx, ds.NewKey(string(rawKey)))
}

func (s DefaultDatastore) GetDeliveredByPubkey(ctx context.Context, pk types.PublicKey) (BidTraceWithTimestamp, error) {
	rawKey, err := s.Storage.Get(ctx, DeliveredPubkeyKey(pk))
	if err != nil {
		return BidTraceWithTimestamp{}, err
	}
	return s.getDelivered(ctx, ds.NewKey(string(rawKey)))
}

func (s DefaultDatastore) getDelivered(ctx context.Context, key ds.Key) (BidTraceWithTimestamp, error) {
	data, err := s.Storage.Get(ctx, key)
	if err != nil {
		return BidTraceWithTimestamp{}, err
	}

	var trace BidTraceWithTimestamp
	err = json.Unmarshal(data, &trace)
	return trace, err
}

func (s DefaultDatastore) GetDeliveredBatch(ctx context.Context, slots []Slot) ([]BidTraceWithTimestamp, error) {
	keys := make([]ds.Key, 0, len(slots))
	for _, slot := range slots {
		keys = append(keys, DeliveredKey(slot))
	}

	batch, err := s.Storage.GetBatch(ctx, keys)
	if err != nil {
		return nil, err
	}

	traceBatch := make([]BidTraceWithTimestamp, 0, len(batch))
	for _, data := range batch {
		var trace BidTraceWithTimestamp
		if err = json.Unmarshal(data, &trace); err != nil {
			return nil, err
		}
		traceBatch = append(traceBatch, trace)
	}

	return traceBatch, err
}

func (s DefaultDatastore) GetHeaderBatch(ctx context.Context, slots []Slot) ([]HeaderAndTrace, error) {
	keys := make([]ds.Key, 0, len(slots))
	for _, slot := range slots {
		keys = append(keys, HeaderKey(slot))
>>>>>>> bdc67427
	}

	batch, err := s.Storage.GetBatch(ctx, keys)
	if err != nil {
		return nil, err
	}

	headerBatch := make([]HeaderAndTrace, 0, len(batch))
	for _, data := range batch {
		var header HeaderAndTrace
		if err = json.Unmarshal(data, &header); err != nil {
			return nil, err
		}
		headerBatch = append(headerBatch, header)
	}

	return headerBatch, err
}

func (s DefaultDatastore) PutPayload(ctx context.Context, key PayloadKey, payload *BlockBidAndTrace, ttl time.Duration) error {
	data, err := json.Marshal(payload)
	if err != nil {
		return err
	}
	return s.Storage.PutWithTTL(ctx, PayloadKeyKey(key), data, ttl)
}

func (s DefaultDatastore) GetPayload(ctx context.Context, key PayloadKey) (*BlockBidAndTrace, error) {
	data, err := s.Storage.Get(ctx, PayloadKeyKey(key))
	if err != nil {
		return nil, err
	}
	var payload BlockBidAndTrace
	err = json.Unmarshal(data, &payload)
	return &payload, err
}

func (s DefaultDatastore) PutRegistration(ctx context.Context, pk PubKey, registration types.SignedValidatorRegistration, ttl time.Duration) error {
	data, err := json.Marshal(registration)
	if err != nil {
		return err
	}
	return s.Storage.PutWithTTL(ctx, RegistrationKey(pk), data, ttl)
}

func (s DefaultDatastore) GetRegistration(ctx context.Context, pk PubKey) (types.SignedValidatorRegistration, error) {
	data, err := s.Storage.Get(ctx, RegistrationKey(pk))
	if err != nil {
		return types.SignedValidatorRegistration{}, err
	}
	var registration types.SignedValidatorRegistration
	err = json.Unmarshal(data, &registration)
	return registration, err
}

<<<<<<< HEAD
func (s DefaultDatastore) queryToKey(ctx context.Context, query HeaderQuery) (ds.Key, error) {
	var (
		rawKey []byte
		err    error
	)

	if strings.Compare(query.BlockHash.String(), "0x0000000000000000000000000000000000000000000000000000000000000000") != 0 {
		rawKey, err = s.Storage.Get(ctx, HeaderHashKey(query.BlockHash))
	} else if query.BlockNum != 0 {
		rawKey, err = s.Storage.Get(ctx, HeaderNumKey(query.BlockNum))
	} else if strings.Compare(query.PubKey.String(), "0x000000000000000000000000000000000000000000000000000000000000000000000000000000000000000000000000") != 0 {
		rawKey, err = s.Storage.Get(ctx, HeaderPubkeyKey(query.PubKey))
	} else {
		rawKey = HeaderKey(query.Slot).Bytes()
	}

	if err != nil {
		return ds.Key{}, err
	}
	return ds.NewKey(string(rawKey)), nil
}

func DeliveredKey(key ds.Key) ds.Key {
	return ds.NewKey(fmt.Sprintf("delivered-%s", key.String()))
}

=======
>>>>>>> bdc67427
func HeaderKey(slot Slot) ds.Key {
	return ds.NewKey(fmt.Sprintf("header-%d", slot))
}

func HeaderHashKey(bh types.Hash) ds.Key {
	return ds.NewKey(fmt.Sprintf("header-hash-%s", bh.String()))
}

func HeaderNumKey(bn uint64) ds.Key {
	return ds.NewKey(fmt.Sprintf("header-num-%d", bn))
}

func DeliveredKey(slot Slot) ds.Key {
	return ds.NewKey(fmt.Sprintf("delivered-%d", slot))
}

func DeliveredHashKey(bh types.Hash) ds.Key {
	return ds.NewKey(fmt.Sprintf("delivered-hash-%s", bh.String()))
}

func DeliveredNumKey(bn uint64) ds.Key {
	return ds.NewKey(fmt.Sprintf("delivered-num-%d", bn))
}

func DeliveredPubkeyKey(pk types.PublicKey) ds.Key {
	return ds.NewKey(fmt.Sprintf("delivered-pk-%s", pk.String()))
}

func PayloadKeyKey(key PayloadKey) ds.Key {
	return ds.NewKey(fmt.Sprintf("payload-%s-%s-%d", key.BlockHash.String(), key.Proposer.String(), key.Slot))
}

func ValidatorKey(pk PubKey) ds.Key {
	return ds.NewKey(fmt.Sprintf("valdator-%s", pk.String()))
}

func RegistrationKey(pk PubKey) ds.Key {
	return ds.NewKey(fmt.Sprintf("registration-%s", pk.String()))
}

type TTLDatastoreBatcher struct {
	ds.TTLDatastore
}

func (bb *TTLDatastoreBatcher) GetBatch(ctx context.Context, keys []ds.Key) (batch [][]byte, err error) {
	for _, key := range keys {
		data, err := bb.TTLDatastore.Get(ctx, key)
		if err != nil {
			continue
		}
		batch = append(batch, data)
	}

	return
}<|MERGE_RESOLUTION|>--- conflicted
+++ resolved
@@ -28,14 +28,13 @@
 	Timestamp uint64 `json:"timestamp,string"`
 }
 
-<<<<<<< HEAD
-type HeaderQuery struct {
-	Slot        Slot
-	BlockHash   types.Hash
-	BlockNum    uint64
-	PubKey      types.PublicKey
-	IsDelivered bool
-=======
+type Query struct {
+	Slot      Slot
+	BlockHash types.Hash
+	BlockNum  uint64
+	PubKey    types.PublicKey
+}
+
 type PayloadKey struct {
 	BlockHash types.Hash
 	Proposer  types.PublicKey
@@ -45,31 +44,17 @@
 type DeliveredTrace struct {
 	Trace       BidTraceWithTimestamp
 	BlockNumber uint64
->>>>>>> bdc67427
 }
 
 type Datastore interface {
 	PutHeader(context.Context, Slot, HeaderAndTrace, time.Duration) error
-<<<<<<< HEAD
-	PutDelivered(context.Context, Slot, time.Duration) error
-	GetHeader(context.Context, HeaderQuery) (HeaderAndTrace, error)
-	GetHeaderBatch(context.Context, []HeaderQuery) ([]HeaderAndTrace, error)
-	PutPayload(context.Context, types.Hash, *BlockBidAndTrace, time.Duration) error
-	GetPayload(context.Context, types.Hash) (*BlockBidAndTrace, error)
-=======
-	GetHeader(context.Context, Slot) (HeaderAndTrace, error)
-	GetHeaderByBlockHash(context.Context, types.Hash) (HeaderAndTrace, error)
-	GetHeaderByBlockNum(context.Context, uint64) (HeaderAndTrace, error)
-	GetHeaderBatch(context.Context, []Slot) ([]HeaderAndTrace, error)
+	GetHeader(context.Context, Query) (HeaderAndTrace, error)
+	GetHeaderBatch(context.Context, []Query) ([]HeaderAndTrace, error)
 	PutDelivered(context.Context, Slot, DeliveredTrace, time.Duration) error
-	GetDelivered(context.Context, Slot) (BidTraceWithTimestamp, error)
-	GetDeliveredBatch(context.Context, []Slot) ([]BidTraceWithTimestamp, error)
-	GetDeliveredByBlockHash(context.Context, types.Hash) (BidTraceWithTimestamp, error)
-	GetDeliveredByBlockNum(context.Context, uint64) (BidTraceWithTimestamp, error)
-	GetDeliveredByPubkey(context.Context, types.PublicKey) (BidTraceWithTimestamp, error)
+	GetDelivered(context.Context, Query) (BidTraceWithTimestamp, error)
+	GetDeliveredBatch(context.Context, []Query) ([]BidTraceWithTimestamp, error)
 	PutPayload(context.Context, PayloadKey, *BlockBidAndTrace, time.Duration) error
 	GetPayload(context.Context, PayloadKey) (*BlockBidAndTrace, error)
->>>>>>> bdc67427
 	PutRegistration(context.Context, PubKey, types.SignedValidatorRegistration, time.Duration) error
 	GetRegistration(context.Context, PubKey) (types.SignedValidatorRegistration, error)
 }
@@ -101,58 +86,25 @@
 	return s.Storage.PutWithTTL(ctx, HeaderKey(slot), data, ttl)
 }
 
-func (s DefaultDatastore) GetHeader(ctx context.Context, slot Slot) (HeaderAndTrace, error) {
-	data, err := s.Storage.Get(ctx, HeaderKey(slot))
+func (s DefaultDatastore) GetHeader(ctx context.Context, query Query) (HeaderAndTrace, error) {
+	key, err := s.queryToHeaderKey(ctx, query)
 	if err != nil {
 		return HeaderAndTrace{}, err
 	}
-
-<<<<<<< HEAD
-func (s DefaultDatastore) GetHeader(ctx context.Context, query HeaderQuery) (HeaderAndTrace, error) {
-	key, err := s.queryToKey(ctx, query)
+	return s.getHeader(ctx, key)
+}
+
+func (s DefaultDatastore) getHeader(ctx context.Context, key ds.Key) (HeaderAndTrace, error) {
+	data, err := s.Storage.Get(ctx, key)
 	if err != nil {
 		return HeaderAndTrace{}, err
 	}
-	return s.getHeader(ctx, key, query.IsDelivered)
-=======
+
 	var trace HeaderAndTrace
 	err = json.Unmarshal(data, &trace)
 	return trace, err
 }
 
-func (s DefaultDatastore) GetHeaderByBlockHash(ctx context.Context, bh types.Hash) (HeaderAndTrace, error) {
-	rawKey, err := s.Storage.Get(ctx, HeaderHashKey(bh))
-	if err != nil {
-		return HeaderAndTrace{}, err
-	}
-
-	data, err := s.Storage.Get(ctx, ds.NewKey(string(rawKey)))
-	if err != nil {
-		return HeaderAndTrace{}, err
-	}
-
-	var trace HeaderAndTrace
-	err = json.Unmarshal(data, &trace)
-	return trace, err
-}
-
-func (s DefaultDatastore) GetHeaderByBlockNum(ctx context.Context, bn uint64) (HeaderAndTrace, error) {
-	rawKey, err := s.Storage.Get(ctx, HeaderNumKey(bn))
-	if err != nil {
-		return HeaderAndTrace{}, err
-	}
-
-	data, err := s.Storage.Get(ctx, ds.NewKey(string(rawKey)))
-	if err != nil {
-		return HeaderAndTrace{}, err
-	}
-
-	var trace HeaderAndTrace
-	err = json.Unmarshal(data, &trace)
-	return trace, err
->>>>>>> bdc67427
-}
-
 func (s DefaultDatastore) PutDelivered(ctx context.Context, slot Slot, trace DeliveredTrace, ttl time.Duration) error {
 	if err := s.Storage.PutWithTTL(ctx, DeliveredHashKey(trace.Trace.BlockHash), DeliveredKey(slot).Bytes(), ttl); err != nil {
 		return err
@@ -174,45 +126,12 @@
 	return s.Storage.PutWithTTL(ctx, DeliveredKey(slot), data, ttl)
 }
 
-func (s DefaultDatastore) GetDelivered(ctx context.Context, slot Slot) (BidTraceWithTimestamp, error) {
-	return s.getDelivered(ctx, DeliveredKey(slot))
-}
-
-<<<<<<< HEAD
-func (s DefaultDatastore) GetHeaderBatch(ctx context.Context, queries []HeaderQuery) ([]HeaderAndTrace, error) {
-	keys := make([]ds.Key, 0, len(queries))
-	for _, query := range queries {
-		key, err := s.queryToKey(ctx, query)
-		if err != nil {
-			return nil, err
-		}
-		if query.IsDelivered && !s.isDelivered(ctx, key) {
-			continue
-		}
-		keys = append(keys, key)
-=======
-func (s DefaultDatastore) GetDeliveredByBlockHash(ctx context.Context, bh types.Hash) (BidTraceWithTimestamp, error) {
-	rawKey, err := s.Storage.Get(ctx, DeliveredHashKey(bh))
+func (s DefaultDatastore) GetDelivered(ctx context.Context, query Query) (BidTraceWithTimestamp, error) {
+	key, err := s.queryTodeliveredKey(ctx, query)
 	if err != nil {
 		return BidTraceWithTimestamp{}, err
 	}
-	return s.getDelivered(ctx, ds.NewKey(string(rawKey)))
-}
-
-func (s DefaultDatastore) GetDeliveredByBlockNum(ctx context.Context, bn uint64) (BidTraceWithTimestamp, error) {
-	rawKey, err := s.Storage.Get(ctx, DeliveredNumKey(bn))
-	if err != nil {
-		return BidTraceWithTimestamp{}, err
-	}
-	return s.getDelivered(ctx, ds.NewKey(string(rawKey)))
-}
-
-func (s DefaultDatastore) GetDeliveredByPubkey(ctx context.Context, pk types.PublicKey) (BidTraceWithTimestamp, error) {
-	rawKey, err := s.Storage.Get(ctx, DeliveredPubkeyKey(pk))
-	if err != nil {
-		return BidTraceWithTimestamp{}, err
-	}
-	return s.getDelivered(ctx, ds.NewKey(string(rawKey)))
+	return s.getDelivered(ctx, key)
 }
 
 func (s DefaultDatastore) getDelivered(ctx context.Context, key ds.Key) (BidTraceWithTimestamp, error) {
@@ -226,10 +145,14 @@
 	return trace, err
 }
 
-func (s DefaultDatastore) GetDeliveredBatch(ctx context.Context, slots []Slot) ([]BidTraceWithTimestamp, error) {
-	keys := make([]ds.Key, 0, len(slots))
-	for _, slot := range slots {
-		keys = append(keys, DeliveredKey(slot))
+func (s DefaultDatastore) GetDeliveredBatch(ctx context.Context, queries []Query) ([]BidTraceWithTimestamp, error) {
+	keys := make([]ds.Key, 0, len(queries))
+	for _, query := range queries {
+		key, err := s.queryTodeliveredKey(ctx, query)
+		if err != nil {
+			return nil, err
+		}
+		keys = append(keys, key)
 	}
 
 	batch, err := s.Storage.GetBatch(ctx, keys)
@@ -249,11 +172,14 @@
 	return traceBatch, err
 }
 
-func (s DefaultDatastore) GetHeaderBatch(ctx context.Context, slots []Slot) ([]HeaderAndTrace, error) {
-	keys := make([]ds.Key, 0, len(slots))
-	for _, slot := range slots {
-		keys = append(keys, HeaderKey(slot))
->>>>>>> bdc67427
+func (s DefaultDatastore) GetHeaderBatch(ctx context.Context, queries []Query) ([]HeaderAndTrace, error) {
+	keys := make([]ds.Key, 0, len(queries))
+	for _, query := range queries {
+		key, err := s.queryToHeaderKey(ctx, query)
+		if err != nil {
+			return nil, err
+		}
+		keys = append(keys, key)
 	}
 
 	batch, err := s.Storage.GetBatch(ctx, keys)
@@ -309,8 +235,7 @@
 	return registration, err
 }
 
-<<<<<<< HEAD
-func (s DefaultDatastore) queryToKey(ctx context.Context, query HeaderQuery) (ds.Key, error) {
+func (s DefaultDatastore) queryToHeaderKey(ctx context.Context, query Query) (ds.Key, error) {
 	var (
 		rawKey []byte
 		err    error
@@ -320,8 +245,6 @@
 		rawKey, err = s.Storage.Get(ctx, HeaderHashKey(query.BlockHash))
 	} else if query.BlockNum != 0 {
 		rawKey, err = s.Storage.Get(ctx, HeaderNumKey(query.BlockNum))
-	} else if strings.Compare(query.PubKey.String(), "0x000000000000000000000000000000000000000000000000000000000000000000000000000000000000000000000000") != 0 {
-		rawKey, err = s.Storage.Get(ctx, HeaderPubkeyKey(query.PubKey))
 	} else {
 		rawKey = HeaderKey(query.Slot).Bytes()
 	}
@@ -332,12 +255,28 @@
 	return ds.NewKey(string(rawKey)), nil
 }
 
-func DeliveredKey(key ds.Key) ds.Key {
-	return ds.NewKey(fmt.Sprintf("delivered-%s", key.String()))
-}
-
-=======
->>>>>>> bdc67427
+func (s DefaultDatastore) queryTodeliveredKey(ctx context.Context, query Query) (ds.Key, error) {
+	var (
+		rawKey []byte
+		err    error
+	)
+
+	if strings.Compare(query.BlockHash.String(), "0x0000000000000000000000000000000000000000000000000000000000000000") != 0 {
+		rawKey, err = s.Storage.Get(ctx, DeliveredHashKey(query.BlockHash))
+	} else if query.BlockNum != 0 {
+		rawKey, err = s.Storage.Get(ctx, DeliveredNumKey(query.BlockNum))
+	} else if strings.Compare(query.PubKey.String(), "0x000000000000000000000000000000000000000000000000000000000000000000000000000000000000000000000000") != 0 {
+		rawKey, err = s.Storage.Get(ctx, DeliveredPubkeyKey(query.PubKey))
+	} else {
+		rawKey = HeaderKey(query.Slot).Bytes()
+	}
+
+	if err != nil {
+		return ds.Key{}, err
+	}
+	return ds.NewKey(string(rawKey)), nil
+}
+
 func HeaderKey(slot Slot) ds.Key {
 	return ds.NewKey(fmt.Sprintf("header-%d", slot))
 }
