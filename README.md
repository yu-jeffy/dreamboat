--- conflicted
+++ resolved
@@ -45,11 +45,7 @@
 3. **Performance.** We have put significant engineering effort into tuning Dreamboat's performance, and have much, much more in store.  The HTTP server's hot paths are 100% lock-free, concurrency is carefully tuned, and there are ongoing efforts to optimize the garbage collector and speed up signature validation.  The result is a ship that doesn't just sail... it *glides*.
 4. **Transparency.**  Dreamboat implements the [Relay Data API](https://flashbots.notion.site/Relay-API-Spec-5fb0819366954962bc02e81cb33840f5#38a21c8a40e64970904500eb7b373ea5), so you can audit past proposals.  But we take a much broader view of transparency, which includes **code transparency**.  A major cleanup effort is underway to make–and *keep*–Dreamboat's code *legible*.  We believe this is an essential part of ensuring transparency and reliability.
 
-<<<<<<< HEAD
-We are continuously improving Dreamoat's runtime performance, standards compliance, reliability and transparency.
-=======
-We are continuously improving Dreamboat's runtime performance, standards compliance, reliability and transparency.  We would also like to thank the Flashbots team for their open-source tooling, which helped us get Dreamboat up and running in short order, and for their thoughtful comments on implementation.
->>>>>>> afeb4339
+We are continuously improving Dreamoat's runtime performance, standards compliance, reliability and transparency. We would also like to thank the Flashbots team for their open-source tooling, which helped us get Dreamboat up and running in short order, and for their thoughtful comments on implementation.
 
 ## Planned Features & Enhancements
 
